import logging
import yaml
import uuid
from typing import Tuple, Optional, Dict, List
from .data_classes.story_sage_state import StorySageState
from .vector_store import StorySageRetriever
from .story_sage_chain import StorySageChain
from .story_sage_entity import StorySageEntityCollection
from .data_classes.story_sage_series import StorySageSeries

class ConditionalRequestIDFormatter(logging.Formatter):
    """Custom formatter to include request_id only if it's not None.
    
    Extends the built-in logging.Formatter to conditionally append a
    request_id to the log message if present.
    """
    
    def format(self, record):
        if hasattr(record, 'request_id') and record.request_id:
            original_msg = super().format(record)
            return f"{original_msg} [Request ID: {record.request_id}]"
        return super().format(record)

class StorySage:
    """Main class for the Story Sage system.

    Coordinates between the retriever, chain, and state management components
    to help readers track story elements.

    Example usage:
        story_sage = StorySage(
            api_key="YOUR_API_KEY",
            chroma_path="path/to/chroma",
            chroma_collection_name="collection_name",
            entities_dict={"meta": StorySageEntityCollection(...)},
            series_list=[{"title": "Series Title"}],
            n_chunks=5
        )
        answer, context, request_id = story_sage.invoke(
            question="Who is the main character?",
            book_number=1,
            chapter_number=1,
            series_id=1
        )

        Example result:
            answer: "The main character is Rand al'Thor."
            context: ["Rand al'Thor is introduced in the first chapter..."]
            request_id: "123e4567-e89b-12d3-a456-426614174000"
    """

    def __init__(self, api_key: str, chroma_path: str, chroma_collection_name: str, 
<<<<<<< HEAD
                 entities: dict, series: dict, n_chunks: int = 5, log_level: str = 'INFO'):
        """Initialize the StorySage instance with necessary components and configuration."""
        # Set up logging
        self._logger = logging.getLogger(__name__)
        self._logger.setLevel(log_level)
        self._logger.propagate = False  # Allow logs to root logger

        # Create handler for logger
=======
                 entities_dict: dict[str, StorySageEntityCollection],
                 series_list: List[dict] = [], n_chunks: int = 5):
        """Initializes the StorySage instance.

        Args:
            api_key (str): API key for accessing external services.
            chroma_path (str): Path to the Chroma database.
            chroma_collection_name (str): Name of the Chroma collection.
            entities_dict (dict[str, StorySageEntityCollection]): Mapping of series metadata to entity collections.
            series_list (List[dict], optional): A list of dictionaries representing series info. Defaults to [].
            n_chunks (int, optional): Number of chunks for the retriever to process. Defaults to 5.
        """
        # Set up logging
        self._logger = logging.getLogger(__name__)
        self._logger.setLevel(logging.DEBUG)
        self._logger.propagate = True  # Allow logs to root logger
>>>>>>> 260ec39c
        handler = logging.StreamHandler()
        handler.setLevel(logging.DEBUG)
        formatter = ConditionalRequestIDFormatter('%(asctime)s - %(name)s - %(levelname)s - %(message)s')
        handler.setFormatter(formatter)
        self._logger.addHandler(handler)

        # Initialize request_id
        self.request_id = None

        self.entities = {key: StorySageEntityCollection.from_dict(value) for key, value in entities_dict.items()}

        # Initialize series info
        self.series_list = [StorySageSeries.from_dict(series) for series in series_list]

        # Create a LoggerAdapter to include class attributes
        self.logger = logging.LoggerAdapter(self._logger, {'request_id': self.request_id})

        # Initialize retriever and chain components
        self.retriever = StorySageRetriever(chroma_path, chroma_collection_name, n_chunks)
        self.chain = StorySageChain(api_key, self.entities, self.series_list, self.retriever, self.logger)
        
<<<<<<< HEAD
        self.series_dict = series
=======
>>>>>>> 260ec39c

    def invoke(self, question: str, book_number: int = None, 
               chapter_number: int = None, series_id: int = None) -> Tuple[str, List[str]]:
        """Invokes the question-processing logic through the chain.

        Args:
            question (str): The user's question about the story.
            book_number (int, optional): Optional book number for context filtering. Defaults to None.
            chapter_number (int, optional): Optional chapter number for context filtering. Defaults to None.
            series_id (int, optional): Optional series ID for context filtering. Defaults to None.

        Returns:
            Tuple[str, List[str]]: A tuple containing the answer, context list, and generated request ID.
        """
        self.logger.info(f"Processing question: {question}")
        
        # Generate and set request_id
        self.request_id = str(uuid.uuid4())
        self.logger = logging.LoggerAdapter(self._logger, {'request_id': self.request_id})
        self.logger.debug(f"Set request_id to {self.request_id}")
        self.chain.logger = self.logger

        # Initialize state with default values
        state = StorySageState(
            question=question,
            book_number=book_number or 100,  # Default to end of series if not specified
            chapter_number=chapter_number or 0,
            series_id=series_id or 0,
            context=None,
            answer=None,
            entities=[],
            order_by='most_recent'
        )

        try:
            # Process the question through the chain
            result = self.chain.graph.invoke(state)
            
            # Log the results
            self.logger.debug(f"Generated answer: {result['answer']}")
            self.logger.debug(f"Retrieved context: {result['context']}")
            
            return result['answer'], result['context'], self.request_id
            
        except Exception as e:
            self.logger.error(f"Error processing question: {e}")
<<<<<<< HEAD
            raise e
=======
            raise e

# Example usage:
# Initialize StorySage with required parameters
# story_sage = StorySage(api_key="your_api_key", chroma_path="path/to/chroma", chroma_collection_name="collection_name")

# Invoke the system with a question
# answer, context, request_id = story_sage.invoke(question="Who is the main character?", book_number=1, chapter_number=1, series_id=1)

# Example result:
# answer: "The main character is Rand al'Thor."
# context: ["Rand al'Thor is introduced in the first chapter of the first book."]
# request_id: "123e4567-e89b-12d3-a456-426614174000"
>>>>>>> 260ec39c
<|MERGE_RESOLUTION|>--- conflicted
+++ resolved
@@ -50,16 +50,6 @@
     """
 
     def __init__(self, api_key: str, chroma_path: str, chroma_collection_name: str, 
-<<<<<<< HEAD
-                 entities: dict, series: dict, n_chunks: int = 5, log_level: str = 'INFO'):
-        """Initialize the StorySage instance with necessary components and configuration."""
-        # Set up logging
-        self._logger = logging.getLogger(__name__)
-        self._logger.setLevel(log_level)
-        self._logger.propagate = False  # Allow logs to root logger
-
-        # Create handler for logger
-=======
                  entities_dict: dict[str, StorySageEntityCollection],
                  series_list: List[dict] = [], n_chunks: int = 5):
         """Initializes the StorySage instance.
@@ -76,7 +66,6 @@
         self._logger = logging.getLogger(__name__)
         self._logger.setLevel(logging.DEBUG)
         self._logger.propagate = True  # Allow logs to root logger
->>>>>>> 260ec39c
         handler = logging.StreamHandler()
         handler.setLevel(logging.DEBUG)
         formatter = ConditionalRequestIDFormatter('%(asctime)s - %(name)s - %(levelname)s - %(message)s')
@@ -98,10 +87,6 @@
         self.retriever = StorySageRetriever(chroma_path, chroma_collection_name, n_chunks)
         self.chain = StorySageChain(api_key, self.entities, self.series_list, self.retriever, self.logger)
         
-<<<<<<< HEAD
-        self.series_dict = series
-=======
->>>>>>> 260ec39c
 
     def invoke(self, question: str, book_number: int = None, 
                chapter_number: int = None, series_id: int = None) -> Tuple[str, List[str]]:
@@ -148,9 +133,6 @@
             
         except Exception as e:
             self.logger.error(f"Error processing question: {e}")
-<<<<<<< HEAD
-            raise e
-=======
             raise e
 
 # Example usage:
@@ -163,5 +145,4 @@
 # Example result:
 # answer: "The main character is Rand al'Thor."
 # context: ["Rand al'Thor is introduced in the first chapter of the first book."]
-# request_id: "123e4567-e89b-12d3-a456-426614174000"
->>>>>>> 260ec39c
+# request_id: "123e4567-e89b-12d3-a456-426614174000"