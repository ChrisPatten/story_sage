--- conflicted
+++ resolved
@@ -105,15 +105,9 @@
     api_key=api_key,
     chroma_path=chroma_path,
     chroma_collection_name=chroma_collection,
-<<<<<<< HEAD
-    entities=entities,
-    series=series_list,
-    n_chunks=10  # Number of text chunks to process
-=======
     entities_dict=entities_dict,
     series_list=series_list,
     n_chunks=15  # Number of text chunks to process
->>>>>>> 260ec39c
 )
 
 @app.route('/')
